--- conflicted
+++ resolved
@@ -402,10 +402,6 @@
     return this;
   }
 
-<<<<<<< HEAD
-  skip(length: number) {
-    return this.setNextParser('skip', '', { length: length });
-=======
   skip(length: number, options?: ParserOptions) {
     return this.seek(length, options);
   }
@@ -416,7 +412,6 @@
     }
 
     return this.setNextParser('seek', '', { length: relOffset });
->>>>>>> c7e45328
   }
 
   string(varName: string, options: ParserOptions) {
@@ -688,15 +683,9 @@
       }
       size = this.options.length * elementSize;
 
-<<<<<<< HEAD
       // if this a skip
-    } else if (this.type === 'skip') {
+    } else if (this.type === 'seek') {
       size = this.options.length as number;
-=======
-      // if this a seek
-    } else if (this.type === 'seek') {
-      size = this.options.length;
->>>>>>> c7e45328
 
       // if this is a nested parser
     } else if (this.type === 'nest') {
