--- conflicted
+++ resolved
@@ -10,11 +10,7 @@
   .string('id', {
     encoding: 'ascii',
     zeroTerminated: true,
-<<<<<<< HEAD
-    validate: 'JFIF',
-=======
-    assert: "JFIF"
->>>>>>> 0b4df235
+    assert: 'JFIF',
   })
   .uint16('version')
   .uint8('unit')
